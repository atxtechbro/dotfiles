--- conflicted
+++ resolved
@@ -22,20 +22,8 @@
 - Pull Request based workflow (GitHub)
 - Tracer bullet / vibe coding development style
 
-<<<<<<< HEAD
-## MCP Testing Best Practices
-- Focus on logging to gather feedback when testing MCP server functionality
-- Preferred test command: `Q_LOG_LEVEL=trace q chat --no-interactive`
-- Test MCP tools directly with: `Q_LOG_LEVEL=trace q chat --no-interactive "try to use the test_hello tool, this is a test"`
-- When testing, add "this is a test" at the end of your prompt - don't apologize or wonder why it's not working after it fails, just return to caller ASAP
-- While test-mcp-server is built and designed ourselves, github-mcp-server must be built from source using Go (not Docker) in the github-mcp-server directory to function properly
-- Always assume latest Amazon Q version is installed
-- Follow versioning mindset: edit existing files rather than creating new ones with "-fixed" suffix
-- For dotfiles, use setup scripts for symlinks rather than manual linking
-=======
 ## Debugging Amazon Q CLI
 - For definitive answers refer to the amazon-q-developer-cli source code at https://github.com/aws/amazon-q-developer-cli
->>>>>>> 1977ce27
 
 ## Building from Source
 - Building from source allows us to add logging, debug issues, and make contributions
