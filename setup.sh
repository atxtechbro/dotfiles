--- conflicted
+++ resolved
@@ -85,52 +85,10 @@
     cd "$DOT_DEN" 2>/dev/null
 fi
 
-<<<<<<< HEAD
-echo -e "${DIVIDER}"
 echo "Setting up Neovim..."
-
-# NOTE: Neovim auto-installation is temporarily disabled
-# as we refine the installation process
-# 
-# # Check if Neovim is installed
-# if ! command -v nvim &> /dev/null; then
-#     echo "Neovim not found. Installing..."
-#     
-#     # Download latest Neovim release
-#     NVIM_TMP_DIR=$(mktemp -d)
-#     NVIM_RELEASE="https://github.com/neovim/neovim/releases/latest/download/nvim-linux-x86_64.tar.gz"
-#     
-#     echo "Downloading and installing Neovim..."
-#     curl -L -o "${NVIM_TMP_DIR}/nvim.tar.gz" "${NVIM_RELEASE}" 2>/dev/null
-#     sudo rm -rf /opt/nvim 2>/dev/null
-#     sudo tar -C /opt -xzf "${NVIM_TMP_DIR}/nvim.tar.gz" 2>/dev/null
-#     
-#     # Ensure proper permissions on Neovim binary
-#     sudo chmod 755 /opt/nvim-linux-x86_64/bin/nvim
-#     # Fix ownership to ensure it's executable by all users
-#     sudo chown root:root /opt/nvim-linux-x86_64/bin/nvim
-#     
-#     rm -rf "${NVIM_TMP_DIR}" 2>/dev/null
-#     
-#     # Add to PATH if not already there
-#     if ! grep -q '/opt/nvim-linux-x86_64/bin' ~/.bashrc; then
-#         echo "Adding Neovim to PATH..."
-#         echo "export PATH=\"\$PATH:/opt/nvim-linux-x86_64/bin\"" >> ~/.bashrc
-#     fi
-#     
-#     # Make nvim available in the current shell
-#     export PATH="$PATH:/opt/nvim-linux-x86_64/bin"
-#     
-#     echo -e "${GREEN}✓ Neovim installed${NC}"
-# fi
-=======
-### Set up Neovim
-echo -e "${YELLOW}Setting up Neovim configuration...${NC}"
->>>>>>> 17c4a5f1
 
 # Check if Neovim is installed before proceeding with further setup
 if ! command -v nvim &> /dev/null; then
-<<<<<<< HEAD
     echo -e "${YELLOW}Neovim not found. Skipping Neovim configuration.${NC}"
     echo "Please install Neovim manually to use the Neovim configuration."
 else
@@ -158,7 +116,10 @@
     fi
 
     echo -e "${GREEN}✓ Neovim setup complete${NC}"
-=======
+fi
+
+echo -e "${DIVIDER}"
+echo "Setting up configuration files..."
     echo -e "${YELLOW}Neovim not found.${NC}"
     echo -e "${BLUE}Please install Neovim manually before running this script.${NC}"
     echo -e "${BLUE}See README.md for installation instructions.${NC}"
@@ -175,11 +136,7 @@
     echo -e "${BLUE}See $DOT_DEN/nvim/scripts/README.md for more information.${NC}"
 else
     echo -e "${YELLOW}Skipping Neovim configuration as Neovim is not installed.${NC}"
->>>>>>> 17c4a5f1
-fi
-
-echo -e "${DIVIDER}"
-echo "Setting up configuration files..."
+fi
 
 # Create symlinks for other configuration files
 echo "Creating symlinks for config files..."
@@ -318,4 +275,4 @@
 echo -e "${DIVIDER}"
 echo -e "${GREEN}✅ Dotfiles setup complete!${NC}"
 echo "Your development environment is now configured and ready to use."
-echo -e "${DIVIDER}"+echo -e "${DIVIDER}"
