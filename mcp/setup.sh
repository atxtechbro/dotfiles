--- conflicted
+++ resolved
@@ -7,10 +7,6 @@
 # which breaks when sourced
 
 # Default values
-<<<<<<< HEAD
-PERSONA="personal"
-=======
->>>>>>> 76a5492f
 VERBOSE=true
 SCRIPT_DIR="$( cd "$( dirname "${BASH_SOURCE[0]}" )" && pwd )"
 CONFIG_DIR="$SCRIPT_DIR/config-templates"
@@ -88,24 +84,14 @@
   fi
   
   # Copy the template configuration if it exists
-<<<<<<< HEAD
-  if [ -f "$CONFIG_DIR/${persona}-mcp.json" ]; then
-    cp "$CONFIG_DIR/${persona}-mcp.json" "$HOME/.aws/amazonq/mcp.json" 2>/dev/null || handle_error "Failed to copy MCP config template"
-  else
-    handle_error "MCP config template not found: $CONFIG_DIR/${persona}-mcp.json"
-=======
   if [ -f "$CONFIG_FILE" ]; then
     cp "$CONFIG_FILE" "$HOME/.aws/amazonq/mcp.json" 2>/dev/null || handle_error "Failed to copy MCP config template"
   else
     handle_error "MCP config template not found: $CONFIG_FILE"
->>>>>>> 76a5492f
     # Create a minimal config
     echo '{
   "mcpServers": {
     "test": {
-<<<<<<< HEAD
-      "command": "test-mcp-server"
-=======
       "command": "test-mcp-server",
       "args": ["stdio"]
     },
@@ -114,7 +100,6 @@
       "env": {
         "GITHUB_PERSONAL_ACCESS_TOKEN": "${GITHUB_PERSONAL_ACCESS_TOKEN}"
       }
->>>>>>> 76a5492f
     }
   }
 }' > "$HOME/.aws/amazonq/mcp.json" 2>/dev/null || handle_error "Failed to create minimal MCP config"
@@ -131,7 +116,6 @@
   if [ -f "$SCRIPT_DIR/servers/test-mcp-server" ]; then
     ln -sf "$SCRIPT_DIR/servers/test-mcp-server" "$HOME/mcp/test-mcp-server" 2>/dev/null || handle_error "Failed to create test-mcp-server symlink"
     log "Created symlink to test-mcp-server"
-<<<<<<< HEAD
   else
     handle_error "test-mcp-server not found at $SCRIPT_DIR/servers/test-mcp-server"
   fi
@@ -190,66 +174,6 @@
     # Return to original directory
     popd > /dev/null
   else
-=======
-  else
-    handle_error "test-mcp-server not found at $SCRIPT_DIR/servers/test-mcp-server"
-  fi
-  
-  # Also update the .local/bin symlink if it exists
-  if [ -d "$HOME/.local/bin" ]; then
-    ln -sf "$SCRIPT_DIR/servers/test-mcp-server" "$HOME/.local/bin/test-mcp-server" 2>/dev/null || handle_error "Failed to create test-mcp-server symlink in .local/bin"
-    log "Created symlink to test-mcp-server in .local/bin"
-  fi
-  
-  # Install GitHub MCP server
-  # Remove any existing file or symlink first
-  rm -f "$HOME/mcp/github-mcp-server" 2>/dev/null
-  
-  # Clean up any potential old references to github-mcp-server
-  log "Cleaning up any old GitHub MCP server references"
-  rm -f "$HOME/.local/bin/github-mcp-server" 2>/dev/null
-  rm -f "$HOME/.config/amazonq/github-mcp-server" 2>/dev/null
-  rm -f "$HOME/.aws/amazonq/github-mcp-server" 2>/dev/null
-  
-  # Check if github-mcp-server exists in the root directory
-  if [ -d "$HOME/ppv/pillars/dotfiles/github-mcp-server" ]; then
-    log "Building GitHub MCP server from source using Go"
-    
-    # Navigate to the github-mcp-server directory
-    pushd "$HOME/ppv/pillars/dotfiles/github-mcp-server" > /dev/null
-    
-    # Kill any running instances of github-mcp-server
-    pkill -f github-mcp-server || true
-    
-    # Build the server using Go
-    if command -v go &> /dev/null; then
-      log "Building with Go..."
-      # Pass the token directly to the build environment
-      GITHUB_PERSONAL_ACCESS_TOKEN="$GITHUB_PERSONAL_ACCESS_TOKEN" go build -o github-mcp-server ./cmd/github-mcp-server
-      
-      # Check if build was successful
-      if [ -f "./github-mcp-server" ]; then
-        log "GitHub MCP server built successfully"
-        
-        # Create symlink to the built binary
-        ln -sf "$(pwd)/github-mcp-server" "$HOME/mcp/github-mcp-server"
-        log "Created symlink to GitHub MCP server"
-        
-        # Also create a symlink in .local/bin for consistency
-        mkdir -p "$HOME/.local/bin"
-        ln -sf "$(pwd)/github-mcp-server" "$HOME/.local/bin/github-mcp-server"
-        log "Created symlink in ~/.local/bin for github-mcp-server"
-      else
-        log "Failed to build GitHub MCP server"
-      fi
-    else
-      log "Go is not installed. Cannot build GitHub MCP server."
-    fi
-    
-    # Return to original directory
-    popd > /dev/null
-  else
->>>>>>> 76a5492f
     log "GitHub MCP server source not found at $HOME/ppv/pillars/dotfiles/github-mcp-server"
   fi
   
@@ -354,17 +278,10 @@
   mkdir -p "$HOME/.config/claude" 2>/dev/null || handle_error "Failed to create directory $HOME/.config/claude"
   
   # Copy the template configuration if it exists
-<<<<<<< HEAD
-  if [ -f "$CONFIG_DIR/${persona}-mcp.json" ]; then
-    cp "$CONFIG_DIR/${persona}-mcp.json" "$HOME/.config/claude/mcp.json" 2>/dev/null || handle_error "Failed to copy Claude MCP config template"
-  else
-    handle_error "Claude MCP config template not found: $CONFIG_DIR/${persona}-mcp.json"
-=======
   if [ -f "$CONFIG_FILE" ]; then
     cp "$CONFIG_FILE" "$HOME/.config/claude/mcp.json" 2>/dev/null || handle_error "Failed to copy Claude MCP config template"
   else
     handle_error "Claude MCP config template not found: $CONFIG_FILE"
->>>>>>> 76a5492f
   fi
   
   log "Claude CLI MCP configuration set up successfully"
@@ -374,18 +291,4 @@
 setup_amazonq
 setup_claude
 
-<<<<<<< HEAD
-# Validate persona and use default if not found
-if [ ! -f "$CONFIG_DIR/${PERSONA}-mcp.json" ]; then
-  echo "Warning: Persona '$PERSONA' not found. Using default configuration."
-  PERSONA="personal"
-fi
-
-# Setup for all supported assistants
-setup_amazonq "$PERSONA"
-setup_claude "$PERSONA"
-
-echo "MCP configuration set up successfully with $PERSONA persona"
-=======
-echo "MCP configuration set up successfully"
->>>>>>> 76a5492f
+echo "MCP configuration set up successfully"