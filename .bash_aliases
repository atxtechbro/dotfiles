alias grabout='PREV_CMD=$(fc -ln -2 -2 | sed "s/^ *//"); (echo "Command: $PREV_CMD" && eval "$PREV_CMD" 2>&1) | xclip -selection clipboard'
alias grabout='echo -n "$(fc -s -1)" | xclip -in -selection clipboard && echo "Last command copied!"'
alias clip='xclip -selection clipboard'
alias git-tree="git ls-tree -r HEAD --name-only | tree --fromfile"
alias gha-fails='get-latest-failed-gha-logs.sh'

# Source bashrc quickly with a short alias
alias src='source ~/.bashrc'

# GitHub PR metadata quick view
alias prv='gh pr view --json number,title,state,url,author,createdAt,updatedAt,mergeable,reviewDecision'

# PR stats with detailed information including additions, deletions, and files
alias pr-stats='gh pr view --json additions,deletions,changedFiles,files,title,state,url'
alias pr-stats-full='gh pr view --json additions,deletions,changedFiles,files,title,author,state,createdAt,updatedAt,url,assignees,body,closed,closedAt,comments,commits,headRefName,headRefOid,isDraft,labels,mergeStateStatus,mergeable,mergedAt,mergedBy,reviewDecision,reviews'

# Tmux config comparison aliases - toggle between branches like at the optometrist
alias tmux-main="git checkout main && tmux source-file ~/.tmux.conf && echo 'Switched to main branch config'"
alias tmux-pr="git checkout - && tmux source-file ~/.tmux.conf && echo 'Switched to branch: $(git branch --show-current)'"

# Tmux cheatsheet quick access
alias tmux-help="less ~/dotfiles/tmux-cheatsheet.md"

# Python virtual environment shortcuts
alias venv='[ -d .venv ] || uv venv .venv && source .venv/bin/activate'

# Set library path for llama.cpp
alias set-llama-env='export LD_LIBRARY_PATH=$LD_LIBRARY_PATH:~/ppv/pipelines/llama.cpp/build/bin'

# Quick AmazonQ.md update workflow - merge, push, and return to main
alias aq-merge='git checkout main && git pull && git merge --squash docs/update-amazonq-guidance && git commit -m "docs(amazonq): update guidance" && git push origin main && echo "✅ AmazonQ.md changes merged and pushed to main"'
# AmazonQ.md update workflow - preserves commit messages from feature branch
alias aq-merge='git checkout main && git pull && git merge docs/update-amazonq-guidance --no-ff && git push origin main && echo "✅ AmazonQ.md changes merged with preserved history and pushed to main"'

# Quick add AmazonQ.md with guidance template - creates a file with standardized guidance I ALWAYS WANT included
alias aq-add='add-amazonq'

# Quick navigation to private P.P.V. repository - personal pillars, pipelines, and vaults
alias ppv='cd ~/ppv'

# mdbook build and serve with automatic port cleanup
# Kills any process using port 3000 before starting mdbook serve
alias mdserve='fuser -k 3000/tcp 2>/dev/null; mdbook build && mdbook serve'

# Llama.cpp local CLI aliases
alias llama='llama-run'
alias lpipe='llama-run -p "$(cat -)"'

# Philips Hue control system alias
alias hue="$HOME/ppv/pipelines/hue_minimal/hue.sh"

# Claude model switch aliases
alias haiku='export ANTHROPIC_MODEL=claude-3-5-haiku-latest'
alias sonnet='export ANTHROPIC_MODEL=claude-3-7-sonnet-latest'
alias opus='export ANTHROPIC_MODEL=claude-3-opus-latest'

# Quick navigation to dotfiles directory
<<<<<<< HEAD
alias dotfiles='cd ~/ppv/pillars/dotfiles'

# Source Amazon Q CLI development aliases
if [ -f "$HOME/ppv/pillars/dotfiles/.bash_aliases.q-cli" ]; then
    source "$HOME/ppv/pillars/dotfiles/.bash_aliases.q-cli"
fi
=======
alias dotfiles='cd ~/ppv/pillars/dotfiles'
>>>>>>> 411c1107
<|MERGE_RESOLUTION|>--- conflicted
+++ resolved
@@ -55,13 +55,9 @@
 alias opus='export ANTHROPIC_MODEL=claude-3-opus-latest'
 
 # Quick navigation to dotfiles directory
-<<<<<<< HEAD
 alias dotfiles='cd ~/ppv/pillars/dotfiles'
 
 # Source Amazon Q CLI development aliases
 if [ -f "$HOME/ppv/pillars/dotfiles/.bash_aliases.q-cli" ]; then
     source "$HOME/ppv/pillars/dotfiles/.bash_aliases.q-cli"
 fi
-=======
-alias dotfiles='cd ~/ppv/pillars/dotfiles'
->>>>>>> 411c1107
